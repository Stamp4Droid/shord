# Taint analysis, with support for nested taint
# - nested tainting: all fields
# - nested escaping: all fields
# - nested passthrough entry: all fields
# - nested passthrough exit: all fields
# - TODO: conditional escaping trigger entry: no nesting support
# - nested conditional escaping: all fields

# CONFIGURATION ===============================================================

# name=taint-nested-dlog

.include "Z.dom"
.include "M.dom"
.include "C.dom"
.include "V.dom"
.include "U.dom"
.include "F.dom"
.include "I.dom"
.include "L.dom"

.bddvarorder Z0xZ1_M0_C0xC1_V0xV1_U0xU1_F0_I0_L0xL1

# INPUT RELATIONS =============================================================

pt(c:C,v:V,o:C)    input
fpt(o1:C,f:F,o2:C) input

AssignPrim(v:U,u:U)     input # v = u
LoadPrim(y:U,x:V,f:F)   input # y = x.f
StorePrim(u:V,f:F,v:U)  input # u.f = v
LoadStatPrim(y:U,f:F)   input # y = f
StoreStatPrim(f:F,v:U)  input # f = v

paramPrim(u:U,v:U,i:I)  input # u: formal param, v: actual arg, i: invocation stmt
returnPrim(u:U,v:U,i:I) input # u: lhs at callsite, v: return var, i: invocation stmt

MU(m:M,u:U) input # u is a prim type variable in m
MV(m:M,v:V) input # v is a ref type variable in m
CM(c:C,m:M) input # c is a context of method m
CI(c:C,i:I) input # stmt i is the top element in the k-limited callstack c
CC(c:C,d:C) input # there exists i s.t. c++[i] = d

SrcLabel(l:L)  input
SinkLabel(l:L) input

LabelRet(l:L,m:M)             input
LabelArg(l:L,m:M,z:Z)         input
ArgRetTransfer(m:M,z:Z)       input
ArgArgTransfer(m:M,z0:Z,z1:Z) input
ArgArgFlow(m:M,z0:Z,z1:Z)     input

MmethArg(m:M,z:Z,v:V)     input
MmethRet(m:M,z:Z,v:V)     input
MmethPrimArg(m:M,z:Z,u:U) input
MmethPrimRet(m:M,z:Z,u:U) input

# OUTPUT RELATIONS ============================================================

labelRef(c:C,v:V,d:C,l:L)  output # (c,v) is labeled with (d,l)
labelPrim(c:C,u:U,d:C,l:L) output # (c,u) is labeled with (d,l)
flow(c:C,src:L,d:C,sink:L) output

# INTERMEDIATE RELATIONS ======================================================

varLabel(v:V,l:L)
varLabelPrim(v:U,l:L)

transferRefRef(u:V,v:V)
transferPrimRef(u:U,v:V)
transferRefPrim(u:V,v:U)
transferPrimPrim(u:U,v:U)

flowRefRef(u:V,v:V)
flowPrimRef(u:U,v:V)
flowRefPrim(u:V,v:U)
flowPrimPrim(u:U,v:U)

<<<<<<< HEAD
labelIntro(o:C,d:C,l:L)         # (d,l) is introduced into the program at object o
label(o:C,d:C,l:L)              # o is labeled with (d,l)
labelPrimIntro(c:C,u:U,d:C,l:L) # (d,l) is introduced into the program at (c,u)
labelPrimFld(o:C,f:F,d:C,l:L)   # prim fld f of object o is labeled (d,l)
labelPrimFldStat(f:F,d:C,l:L)   # static field f of primitive type has label (d,l)
=======
transferObjRef(o:C,c:C,v:V)
transferObjPrim(o:C,c:C,u:U)

labelIntro(o:C,l:L)         # l is introduced directly into object o
label(o:C,l:L)              # o is labeled with l
labelPrimIntro(c:C,u:U,l:L) # l is introduced directly into (c,u)
labelPrimFld(o:C,f:F,l:L)   # prim fld f of object o is labeled l
labelPrimFldStat(f:F,l:L)   # static field f of primitive type has label l
>>>>>>> 45bce378

sink(o:C,d:C,l:L)               # o escapes into sink (d,l)
sinkPrim(c:C,u:U,d:C,l:L)       # (c,u) escapes into sink (d,l)

# RULES =======================================================================

# translation of annotation facts

varLabel(v,l)     :- LabelRet(l,m), MmethRet(m,_,v).
varLabel(v,l)     :- LabelArg(l,m,z), MmethArg(m,z,v).
varLabelPrim(v,l) :- LabelRet(l,m), MmethPrimRet(m,_,v).
varLabelPrim(v,l) :- LabelArg(l,m,z), MmethPrimArg(m,z,v).

transferRefRef(u,v)   :- ArgArgTransfer(m,z0,z1), MmethArg(m,z0,u), MmethArg(m,z1,v).
transferRefPrim(u,v)  :- ArgArgTransfer(m,z0,z1), MmethArg(m,z0,u), MmethPrimArg(m,z1,v).
transferPrimRef(u,v)  :- ArgArgTransfer(m,z0,z1), MmethPrimArg(m,z0,u), MmethArg(m,z1,v).
transferPrimPrim(u,v) :- ArgArgTransfer(m,z0,z1), MmethPrimArg(m,z0,u), MmethPrimArg(m,z1,v).

transferRefRef(u,v)   :- ArgRetTransfer(m,z), MmethArg(m,z,u), MmethRet(m,_,v).
transferRefPrim(u,v)  :- ArgRetTransfer(m,z), MmethArg(m,z,u), MmethPrimRet(m,_,v).
transferPrimRef(u,v)  :- ArgRetTransfer(m,z), MmethPrimArg(m,z,u), MmethRet(m,_,v).
transferPrimPrim(u,v) :- ArgRetTransfer(m,z), MmethPrimArg(m,z,u), MmethPrimRet(m,_,v).

flowRefRef(u,v)   :- ArgArgFlow(m,z0,z1), MmethArg(m,z0,u), MmethArg(m,z1,v).
flowRefPrim(u,v)  :- ArgArgFlow(m,z0,z1), MmethArg(m,z0,u), MmethPrimArg(m,z1,v).
flowPrimRef(u,v)  :- ArgArgFlow(m,z0,z1), MmethPrimArg(m,z0,u), MmethArg(m,z1,v).
flowPrimPrim(u,v) :- ArgArgFlow(m,z0,z1), MmethPrimArg(m,z0,u), MmethPrimArg(m,z1,v).

# (backward) escape flow

# abstract objects
# base escaping objects
sink(o,d,l)  :- labelIntro(o,d,l), SinkLabel(l).
# conditional escaping
<<<<<<< HEAD
# TODO: should we have nested escaping rules for conditional escaping as well?
sink(o,d,l)  :- pt(c,u,o), flowRefRef(u,v), labelRef(c,v,d,l), SinkLabel(l).
sink(o,d,l)  :- pt(c,u,o), flowRefPrim(u,v), labelPrim(c,v,d,l), SinkLabel(l).
# nested escaping
sink(o2,d,l) :- sink(o1,d,l), fpt(o1,_,o2).
=======
sink(o,l)  :- pt(c,u,o), flowRefRef(u,v), labelRef(c,v,l), SinkLabel(l).
sink(o,l)  :- pt(c,u,o), flowRefPrim(u,v), labelPrim(c,v,l), SinkLabel(l).
# nested escaping (regular and conditional)
sink(o2,l) :- sink(o1,l), fpt(o1,_,o2).
>>>>>>> 45bce378

# primitive-type variables/fields
# base escaping variables
sinkPrim(c,u,d,l) :- labelPrimIntro(c,u,d,l), SinkLabel(l).
# conditional escaping
sinkPrim(c,u,d,l) :- flowPrimRef(u,v), labelRef(c,v,d,l), SinkLabel(l).
sinkPrim(c,u,d,l) :- flowPrimPrim(u,v), labelPrim(c,v,d,l), SinkLabel(l).

# passthroughs

# base cases
transferObjRef(o,c,v)   :- transferRefRef(u,v), pt(c,u,o).
transferObjPrim(o,c,v)  :- transferRefPrim(u,v), pt(c,u,o).
# nested entry: behaves like nested escaping
transferObjRef(o2,c,v)  :- transferObjRef(o1,c,v), fpt(o1,_,o2).
transferObjPrim(o2,c,v) :- transferObjPrim(o1,c,v), fpt(o1,_,o2).

# complete flow
<<<<<<< HEAD
# basic connection of source flow and escaping
flow(c,src,e,sink) :- sink(o,e,sink), label(o,c,src), SrcLabel(src).
flow(c,src,e,sink) :- sinkPrim(d,u,e,sink), labelPrim(d,u,c,src), SrcLabel(src).
# nested escaping
flow(c,src,e,sink) :- sink(o,e,sink), labelPrimFld(o,_,c,src), SrcLabel(src).
=======

# basic connection of tainting and escaping
flow(src,sink) :- sink(o,sink), label(o,src), SrcLabel(src).
flow(src,sink) :- sinkPrim(c,u,sink), labelPrim(c,u,src), SrcLabel(src).
# nested escaping (regular and conditional)
flow(src,sink) :- sink(o,sink), labelPrimFld(o,_,src), SrcLabel(src).
>>>>>>> 45bce378

# (forward) label flow

# abstract objects
# label introduction
labelIntro(o,c,l) :- varLabel(v,l), CM(c,m), MV(m,v), pt(c,v,o).
label(o,d,l)      :- labelIntro(o,d,l).
# passthrough handling
label(o2,d,l)     :- label(o1,d,l), transferObjRef(o1,c,v), pt(c,v,o2).
label(o,d,l)      :- labelPrim(c,u,d,l), transferPrimRef(u,v), pt(c,v,o).
# nested tainting
label(o2,d,l)     :- label(o1,d,l), fpt(o1,_,o2).
# nested passthrough entry
label(o2,d,l)     :- labelPrimFld(o1,_,d,l), transferObjRef(o1,c,v), pt(c,v,o2).

# reference-type variables
# labels are tracked on the abstract objects, this is only for convenience
labelRef(c,v,d,l) :- pt(c,v,o), label(o,d,l).

# primitive-type variables/fields
# label introduction
labelPrimIntro(c,v,d,l) :- varLabelPrim(v,l), CM(c,m), MU(m,v), c = d.
labelPrim(c,v,d,l)      :- labelPrimIntro(c,v,d,l).
# label propagation
labelPrim(c,v,d,l)      :- AssignPrim(v,u), labelPrim(c,u,d,l).
labelPrimFld(o,f,d,l)   :- labelPrim(c,v,d,l), StorePrim(u,f,v), pt(c,u,o).
labelPrim(c,y,d,l)      :- LoadPrim(y,x,f), labelPrimFld(o,f,d,l), pt(c,x,o).
labelPrimFldStat(f,d,l) :- StoreStatPrim(f,v), labelPrim(_,v,d,l).
labelPrim(c,y,d,l)      :- LoadStatPrim(y,f), labelPrimFldStat(f,d,l), MU(m,y), CM(c,m).
labelPrim(d,u,e,l)      :- labelPrim(c,v,e,l), paramPrim(u,v,i), CC(c,d), CI(d,i).
labelPrim(c,u,e,l)      :- labelPrim(d,v,e,l), returnPrim(u,v,i), CI(d,i), CC(c,d).
# passthrough handling
labelPrim(c,v,d,l)      :- label(o,d,l), transferObjPrim(o,c,v).
labelPrim(c,v,d,l)      :- labelPrim(c,u,d,l), transferPrimPrim(u,v).
# nested tainting
labelPrim(c,y,d,l)      :- LoadPrim(y,x,_), labelRef(c,x,d,l).
# nested passthrough entry
labelPrim(c,v,d,l)      :- labelPrimFld(o,_,d,l), transferObjPrim(o,c,v).<|MERGE_RESOLUTION|>--- conflicted
+++ resolved
@@ -76,22 +76,14 @@
 flowRefPrim(u:V,v:U)
 flowPrimPrim(u:U,v:U)
 
-<<<<<<< HEAD
+transferObjRef(o:C,c:C,v:V)
+transferObjPrim(o:C,c:C,u:U)
+
 labelIntro(o:C,d:C,l:L)         # (d,l) is introduced into the program at object o
 label(o:C,d:C,l:L)              # o is labeled with (d,l)
 labelPrimIntro(c:C,u:U,d:C,l:L) # (d,l) is introduced into the program at (c,u)
 labelPrimFld(o:C,f:F,d:C,l:L)   # prim fld f of object o is labeled (d,l)
 labelPrimFldStat(f:F,d:C,l:L)   # static field f of primitive type has label (d,l)
-=======
-transferObjRef(o:C,c:C,v:V)
-transferObjPrim(o:C,c:C,u:U)
-
-labelIntro(o:C,l:L)         # l is introduced directly into object o
-label(o:C,l:L)              # o is labeled with l
-labelPrimIntro(c:C,u:U,l:L) # l is introduced directly into (c,u)
-labelPrimFld(o:C,f:F,l:L)   # prim fld f of object o is labeled l
-labelPrimFldStat(f:F,l:L)   # static field f of primitive type has label l
->>>>>>> 45bce378
 
 sink(o:C,d:C,l:L)               # o escapes into sink (d,l)
 sinkPrim(c:C,u:U,d:C,l:L)       # (c,u) escapes into sink (d,l)
@@ -126,18 +118,10 @@
 # base escaping objects
 sink(o,d,l)  :- labelIntro(o,d,l), SinkLabel(l).
 # conditional escaping
-<<<<<<< HEAD
-# TODO: should we have nested escaping rules for conditional escaping as well?
 sink(o,d,l)  :- pt(c,u,o), flowRefRef(u,v), labelRef(c,v,d,l), SinkLabel(l).
 sink(o,d,l)  :- pt(c,u,o), flowRefPrim(u,v), labelPrim(c,v,d,l), SinkLabel(l).
-# nested escaping
+# nested escaping (regular and conditional)
 sink(o2,d,l) :- sink(o1,d,l), fpt(o1,_,o2).
-=======
-sink(o,l)  :- pt(c,u,o), flowRefRef(u,v), labelRef(c,v,l), SinkLabel(l).
-sink(o,l)  :- pt(c,u,o), flowRefPrim(u,v), labelPrim(c,v,l), SinkLabel(l).
-# nested escaping (regular and conditional)
-sink(o2,l) :- sink(o1,l), fpt(o1,_,o2).
->>>>>>> 45bce378
 
 # primitive-type variables/fields
 # base escaping variables
@@ -156,20 +140,12 @@
 transferObjPrim(o2,c,v) :- transferObjPrim(o1,c,v), fpt(o1,_,o2).
 
 # complete flow
-<<<<<<< HEAD
+
 # basic connection of source flow and escaping
 flow(c,src,e,sink) :- sink(o,e,sink), label(o,c,src), SrcLabel(src).
 flow(c,src,e,sink) :- sinkPrim(d,u,e,sink), labelPrim(d,u,c,src), SrcLabel(src).
 # nested escaping
 flow(c,src,e,sink) :- sink(o,e,sink), labelPrimFld(o,_,c,src), SrcLabel(src).
-=======
-
-# basic connection of tainting and escaping
-flow(src,sink) :- sink(o,sink), label(o,src), SrcLabel(src).
-flow(src,sink) :- sinkPrim(c,u,sink), labelPrim(c,u,src), SrcLabel(src).
-# nested escaping (regular and conditional)
-flow(src,sink) :- sink(o,sink), labelPrimFld(o,_,src), SrcLabel(src).
->>>>>>> 45bce378
 
 # (forward) label flow
 
