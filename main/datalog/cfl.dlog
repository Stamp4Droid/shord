##################
# CFL analysis inputs
##################

# name=cfl-dlog

.include "Z.dom"
.include "M.dom"
.include "C.dom"
.include "V.dom"
.include "U.dom"
.include "F.dom"
.include "I.dom"
.include "L.dom"
.include "H.dom"
.include "T.dom"

.bddvarorder Z0xZ1_M0_C0xC1xC2_V0xV1_T0_U0xU1_H0xF0_I0_L0xL1

###################
# INPUT RELATIONS
###################

# reference flow inputs
Assign(v:V,u:V)     input   # v = u
Alloc(v:V,h:H)      input   # v is the lhs in the new stmt h
Load(y:V,x:V,f:F)   input   # y = x.f
Store(u:V,f:F,v:V)  input   # u.f = v
LoadStat(y:V,f:F)   input   # y = f
StoreStat(f:F,v:V)  input   # f = v
param(u:V,v:V,i:I)  input   # u is the formal parameter, v is actual arg, i is invocation stmt
return(u:V,v:V,i:I) input   # u is the lhs at callsite, v is the return var, i is invocation stmt

# primitive flow inputs
AssignPrim(v:U,u:U)      input    # v = u
LoadPrim(y:U,x:V,f:F)    input    # y = x.f
StorePrim(u:V,f:F,v:U)   input    # u.f = v
LoadStatPrim(y:U,f:F)    input    # y = f
StoreStatPrim(f:F,v:U)   input    # f = v
paramPrim(u:U,v:U,i:I)   input    # u is the formal parameter, v is actual arg, i is invocation stmt
returnPrim(u:U,v:U,i:I)  input    # u is the lhs at callsite, v is the return var, i is invocation stm

# context information
MU(m:M,u:U) input # u is a prim type variable in m
MV(m:M,v:V) input # v is a variable in method m
CM(c:C,m:M) input # c is a context of method m
CH(o:C,h:H) input # context-ified abstract location o corresponds to new stmt h
CI(c:C,i:I) input # stmt i is the top element in the k-limited callstack c
CC(c:C,d:C) input # there exists i s.t. c++[i] = d

# method information
MmethArg(m:M,z:Z,v:V)     input
MmethRet(m:M,z:Z,v:V)     input
MmethPrimArg(m:M,z:Z,u:U) input
MmethPrimRet(m:M,z:Z,u:U) input

# type information
VT(v:V,t:T)       input
HTFilter(h:H,t:T) input

# stub information
Stub(m:M) input

# annotations
SrcLabel(l:L)                 input
SinkLabel(l:L)                input
LabelRet(l:L,m:M)             input
LabelArg(l:L,m:M,z:Z)         input
ArgRetTransfer(m:M,z:Z)       input
ArgArgTransfer(m:M,z0:Z,z1:Z) input
ArgArgFlow(m:M,z0:Z,z1:Z)     input

###################
# OUTPUT RELATIONS
###################

# reference flows
AssignCtxt(c:C,v:V,u:V)        output # v = u in context c
AllocCtxt(c:C,v:V,o:C)	       output # v is the lhs of the new stmt h in context c
LoadCtxt(c:C,y:V,x:V,f:F)      output # y = x.f in context c
StoreCtxt(c:C,u:V,f:F,v:V)     output # u.f = v in context c
LoadStatCtxt(c:C,y:V,f:F)      output # y = f in context c
StoreStatCtxt(c:C,f:F,v:V)     output # f = v in context c
AssignArgCtxt(c:C,u:V,d:C,v:V) output # u is the formal parameter in context c, v is actual arg in context d
AssignRetCtxt(c:C,u:V,d:C,v:V) output # u is the lhs at callsite in context c, v is the return var in context d

# primitive & cross flows
AssignPrimCtxt(c:C,v:U,u:U)        output # v = u in context c
LoadPrimCtxt(c:C,y:U,x:V,f:F)      output # y = x.f in context c
StorePrimCtxt(c:C,u:V,f:F,v:U)     output # u.f = v in context c
LoadStatPrimCtxt(c:C,y:U,f:F)      output # y = f in context c
StoreStatPrimCtxt(c:C,f:F,v:U)     output # f = v in context c
AssignArgPrimCtxt(c:C,u:U,d:C,v:U) output # u is the formal parameter in context c, v is actual arg in context d
AssignRetPrimCtxt(c:C,u:U,d:C,v:U) output # u is the lhs at callsite in context c, v is the return var in context d

# type filters
VTCtxt(c:C,v:V,t:T) output
OTFilter(o:C,t:T)   output

# annotations
SrcLabelCtxt(c:C,l:L)  output
SinkLabelCtxt(c:C,l:L) output

SrcArgFlowCtxt(c:C,l:L,v:V)     output
SinklArgFlowCtxt(c:C,l:L,v:V)	output
SrcRetFlowCtxt(c:C,l:L,v:V)     output
SinklRetFlowCtxt(c:C,l:L,v:V)  	output
ArgSinkFlowCtxt(c:C,v:V,l:L)    output

ArgArgTransferCtxt(c:C,v:V,u:V) output
ArgRetTransferCtxt(c:C,v:V,u:V) output

SrcRetPrimFlowCtxt(c:C,l:L,v:U)         output
SinklRetPrimFlowCtxt(c:C,l:L,v:U)	output
ArgSinkPrimFlowCtxt(c:C,v:U,l:L)        output

# The other 3 possible combinations are invalid:
# - SrcArgPrimFlowCtxt(c:C,l:L,v:U)
# - RetSinkFlowCtxt(c:C,v:V,l:L)
# - RetSinkPrimFlowCtxt(c:C,v:U,l:L)
# Pass-by-value disallows taint flowing to a primitive-type argument.
# Taint can't flow from the return to the sink

ArgPrimArgTransferCtxt(c:C,v:U,u:V)     output
ArgPrimRetTransferCtxt(c:C,v:U,u:V)     output
ArgRetPrimTransferCtxt(c:C,v:V,u:U)     output
ArgPrimRetPrimTransferCtxt(c:C,v:U,u:U) output

# The other 2 possible combinations are invalid:
# - ArgArgPrimTransferCtxt(c:C,v:V,u:U)
# - ArgPrimArgPrimTransferCtxt(c:C,v:U,u:U)
# Pass-by-value disallows transfering taint through a primitive-type argument.

ArgArgFlowCtxt(c:C,v:V,u:V)         output
ArgArgPrimFlowCtxt(c:C,v:V,u:U)     output
ArgPrimArgFlowCtxt(c:C,v:U,u:V)     output
ArgPrimArgPrimFlowCtxt(c:C,v:U,u:U) output

# stub annotations
ArgArgTransferCtxtStub(c:C,v:V,u:V,m:M,z1:Z,z2:Z)     output
ArgRetTransferCtxtStub(c:C,v:V,u:V,m:M,z:Z)           output

ArgPrimArgTransferCtxtStub(c:C,v:U,u:V,m:M,z1:Z,z2:Z) output
ArgPrimRetTransferCtxtStub(c:C,v:U,u:V,m:M,z:Z)       output
ArgRetPrimTransferCtxtStub(c:C,v:V,u:U,m:M,z:Z)       output
ArgPrimRetPrimTransferCtxtStub(c:C,v:U,u:U,m:M,z:Z)   output

# phantom allocations
phAlloc(v:V,c:C)  output

###################
#    RULES
###################

AssignCtxt(c,v,u)          :- Assign(v,u), MV(m,v), CM(c,m).
AllocCtxt(c,v,o)           :- Alloc(v,h), MV(m,v), CM(c,m), CC(c,o), CH(o,h).
LoadCtxt(c,y,x,f)          :- Load(y,x,f), MV(m,y), CM(c,m).
StoreCtxt(c,u,f,v)         :- Store(u,f,v), MV(m,v), CM(c,m).
LoadStatCtxt(c,y,f)        :- LoadStat(y,f), MV(m,y), CM(c,m).
StoreStatCtxt(c,f,v)       :- StoreStat(f,v), MV(m,v), CM(c,m).
AssignArgCtxt(d,u,c,v)     :- param(u,v,i), MV(m,v), CM(c,m), CC(c,d), CI(d,i).
AssignRetCtxt(c,u,d,v)     :- return(u,v,i), MV(m,u), CM(c,m), CC(c,d), CI(d,i).

AssignPrimCtxt(c,v,u)      :- AssignPrim(v,u), MU(m,v), CM(c,m).
LoadPrimCtxt(c,y,x,f)      :- LoadPrim(y,x,f), MV(m,x), CM(c,m).
StorePrimCtxt(c,u,f,v)     :- StorePrim(u,f,v), MV(m,u), CM(c,m).
LoadStatPrimCtxt(c,y,f)    :- LoadStatPrim(y,f), MU(m,y), CM(c,m).
StoreStatPrimCtxt(c,f,v)   :- StoreStatPrim(f,v), MU(m,v), CM(c,m).
AssignArgPrimCtxt(d,u,c,v) :- paramPrim(u,v,i), MU(m,v), CM(c,m), CC(c,d), CI(d,i).
AssignRetPrimCtxt(c,u,d,v) :- returnPrim(u,v,i), MU(m,u), CM(c,m), CC(c,d), CI(d,i).

# type filters
VTCtxt(c,v,t) :- VT(v,t), CM(c,m), MV(m,v).
OTFilter(o,t) :- CH(o,h), HTFilter(h,t).

# annotations
<<<<<<< HEAD
SrcLabelCtxt(c,l)  :- LabelRet(l,m),   CM(c,m), SrcLabel(l).
SrcLabelCtxt(c,l)  :- LabelArg(l,m,_), CM(c,m), SrcLabel(l).
SinkLabelCtxt(c,l) :- LabelRet(l,m),   CM(c,m), SinkLabel(l).
SinkLabelCtxt(c,l) :- LabelArg(l,m,_), CM(c,m), SinkLabel(l).

SrcArgFlowCtxt(c,l,v)     :- SrcLabel(l), LabelArg(l,m,z), MmethArg(m,z,v), CM(c,m).
SrcRetFlowCtxt(c,l,v)     :- SrcLabel(l), LabelRet(l,m), MmethRet(m,_,v), CM(c,m).
ArgSinkFlowCtxt(c,v,l)    :- SinkLabel(l), LabelArg(l,m,z), MmethArg(m,z,v), CM(c,m).
RetSinkFlowCtxt(c,v,l)    :- SinkLabel(l), LabelRet(l,m), MmethRet(m,_,v), CM(c,m).
=======
SrcArgFlowCtxt(c,l,v)       :- SrcLabel(l), LabelArg(l,m,z), MmethArg(m,z,v), CM(c,m).
SinklArgFlowCtxt(c,l,v)     :- SinkLabel(l), LabelArg(l,m,z), MmethArg(m,z,v), CM(c,m).
SrcRetFlowCtxt(c,l,v)       :- SrcLabel(l), LabelRet(l,m), MmethRet(m,_,v), CM(c,m).
SinklRetFlowCtxt(c,l,v)     :- SinkLabel(l), LabelRet(l,m), MmethRet(m,_,v), CM(c,m).
ArgSinkFlowCtxt(c,v,l)      :- SinkLabel(l), LabelArg(l,m,z), MmethArg(m,z,v), CM(c,m).
>>>>>>> 45bce378

ArgArgTransferCtxt(c,v,u)   :- ArgArgTransfer(m,z0,z1), MmethArg(m,z0,v), MmethArg(m,z1,u), CM(c,m).
ArgRetTransferCtxt(c,v,u)   :- ArgRetTransfer(m,z), MmethArg(m,z,v), MmethRet(m,_,u), CM(c,m).

SrcRetPrimFlowCtxt(c,l,v)   :- SrcLabel(l), LabelRet(l,m), MmethPrimRet(m,_,v), CM(c,m).
SinklRetPrimFlowCtxt(c,l,v) :- SinkLabel(l), LabelRet(l,m), MmethPrimRet(m,_,v), CM(c,m).
ArgSinkPrimFlowCtxt(c,v,l)  :- SinkLabel(l), LabelArg(l,m,z), MmethPrimArg(m,z,v), CM(c,m).

ArgPrimArgTransferCtxt(c,v,u)     :- ArgArgTransfer(m,z0,z1), MmethPrimArg(m,z0,v), MmethArg(m,z1,u), CM(c,m).
ArgPrimRetTransferCtxt(c,v,u)     :- ArgRetTransfer(m,z), MmethPrimArg(m,z,v), MmethRet(m,_,u), CM(c,m).
ArgRetPrimTransferCtxt(c,v,u)     :- ArgRetTransfer(m,z), MmethArg(m,z,v), MmethPrimRet(m,_,u), CM(c,m).
ArgPrimRetPrimTransferCtxt(c,v,u) :- ArgRetTransfer(m,z), MmethPrimArg(m,z,v), MmethPrimRet(m,_,u), CM(c,m).

ArgArgFlowCtxt(c,v,u)         :- ArgArgFlow(m,z0,z1), MmethArg(m,z0,v), MmethArg(m,z1,u), CM(c,m).
ArgArgPrimFlowCtxt(c,v,u)     :- ArgArgFlow(m,z0,z1), MmethArg(m,z0,v), MmethPrimArg(m,z1,u), CM(c,m).
ArgPrimArgFlowCtxt(c,v,u)     :- ArgArgFlow(m,z0,z1), MmethPrimArg(m,z0,v), MmethArg(m,z1,u), CM(c,m).
ArgPrimArgPrimFlowCtxt(c,v,u) :- ArgArgFlow(m,z0,z1), MmethPrimArg(m,z0,v), MmethPrimArg(m,z1,u), CM(c,m).

# stub annotations
ArgArgTransferCtxtStub(c,v,u,m,z1,z2)     :- Stub(m), MmethArg(m,z1,v), MmethArg(m,z2,u), z1 != z2, CM(c,m).
ArgRetTransferCtxtStub(c,v,u,m,z)         :- Stub(m), MmethArg(m,z,v), MmethRet(m,_,u), CM(c,m).

ArgPrimArgTransferCtxtStub(c,v,u,m,z1,z2) :- Stub(m), MmethPrimArg(m,z1,v), MmethArg(m,z2,u), CM(c,m).
ArgPrimRetTransferCtxtStub(c,v,u,m,z)     :- Stub(m), MmethPrimArg(m,z,v), MmethRet(m,_,u), CM(c,m).
ArgRetPrimTransferCtxtStub(c,v,u,m,z)     :- Stub(m), MmethArg(m,z,v), MmethPrimRet(m,_,u), CM(c,m).
ArgPrimRetPrimTransferCtxtStub(c,v,u,m,z) :- Stub(m), MmethPrimArg(m,z,v), MmethPrimRet(m,_,u), CM(c,m).

# phantom allocations
phAlloc(v,c) :- Stub(m), CM(c,m), MmethRet(m,_,v).<|MERGE_RESOLUTION|>--- conflicted
+++ resolved
@@ -174,23 +174,16 @@
 OTFilter(o,t) :- CH(o,h), HTFilter(h,t).
 
 # annotations
-<<<<<<< HEAD
 SrcLabelCtxt(c,l)  :- LabelRet(l,m),   CM(c,m), SrcLabel(l).
 SrcLabelCtxt(c,l)  :- LabelArg(l,m,_), CM(c,m), SrcLabel(l).
 SinkLabelCtxt(c,l) :- LabelRet(l,m),   CM(c,m), SinkLabel(l).
 SinkLabelCtxt(c,l) :- LabelArg(l,m,_), CM(c,m), SinkLabel(l).
 
-SrcArgFlowCtxt(c,l,v)     :- SrcLabel(l), LabelArg(l,m,z), MmethArg(m,z,v), CM(c,m).
-SrcRetFlowCtxt(c,l,v)     :- SrcLabel(l), LabelRet(l,m), MmethRet(m,_,v), CM(c,m).
-ArgSinkFlowCtxt(c,v,l)    :- SinkLabel(l), LabelArg(l,m,z), MmethArg(m,z,v), CM(c,m).
-RetSinkFlowCtxt(c,v,l)    :- SinkLabel(l), LabelRet(l,m), MmethRet(m,_,v), CM(c,m).
-=======
 SrcArgFlowCtxt(c,l,v)       :- SrcLabel(l), LabelArg(l,m,z), MmethArg(m,z,v), CM(c,m).
 SinklArgFlowCtxt(c,l,v)     :- SinkLabel(l), LabelArg(l,m,z), MmethArg(m,z,v), CM(c,m).
 SrcRetFlowCtxt(c,l,v)       :- SrcLabel(l), LabelRet(l,m), MmethRet(m,_,v), CM(c,m).
 SinklRetFlowCtxt(c,l,v)     :- SinkLabel(l), LabelRet(l,m), MmethRet(m,_,v), CM(c,m).
 ArgSinkFlowCtxt(c,v,l)      :- SinkLabel(l), LabelArg(l,m,z), MmethArg(m,z,v), CM(c,m).
->>>>>>> 45bce378
 
 ArgArgTransferCtxt(c,v,u)   :- ArgArgTransfer(m,z0,z1), MmethArg(m,z0,v), MmethArg(m,z1,u), CM(c,m).
 ArgRetTransferCtxt(c,v,u)   :- ArgRetTransfer(m,z), MmethArg(m,z,v), MmethRet(m,_,u), CM(c,m).
