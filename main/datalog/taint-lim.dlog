--- conflicted
+++ resolved
@@ -38,26 +38,18 @@
 CI(c:C,i:I) input # stmt i is the top element in the k-limited callstack c
 CC(c:C,d:C) input # there exists i s.t. c++[i] = d
 
+srcCtxtLabel(l:CL)  input
 sinkCtxtLabel(l:CL) input
-srcCtxtLabel(l:CL)  input
 
-varLabel(c:C,v:V,l:CL)     input
-varLabelPrim(c:C,v:U,l:CL) input
+varInLabel(c:C,v:V,l:CL)      input
+varOutLabel(c:C,v:V,l:CL)     input
+varInLabelPrim(c:C,u:U,l:CL)  input
+varOutLabelPrim(c:C,u:U,l:CL) input
 
-<<<<<<< HEAD
 transferRefRef(u:V,v:V)   input
 transferPrimRef(u:U,v:V)  input
 transferRefPrim(u:V,v:U)  input
 transferPrimPrim(u:U,v:U) input
-=======
-InLabelRet(l:L,m:M)           input
-InLabelArg(l:L,m:M,z:Z)       input
-OutLabelRet(l:L,m:M)          input
-OutLabelArg(l:L,m:M,z:Z)      input
-ArgRetTransfer(m:M,z:Z)       input
-ArgArgTransfer(m:M,z0:Z,z1:Z) input
-ArgArgFlow(m:M,z0:Z,z1:Z)     input
->>>>>>> 52172b41
 
 flowRefRef(u:V,v:V)   input
 flowPrimRef(u:U,v:V)  input
@@ -72,24 +64,6 @@
 
 # INTERMEDIATE RELATIONS ======================================================
 
-<<<<<<< HEAD
-=======
-varInLabel(v:V,l:L)
-varInLabelPrim(v:U,l:L)
-varOutLabel(v:V,l:L)
-varOutLabelPrim(v:U,l:L)
-
-transferRefRef(u:V,v:V)
-transferPrimRef(u:U,v:V)
-transferRefPrim(u:V,v:U)
-transferPrimPrim(u:U,v:U)
-
-flowRefRef(u:V,v:V)
-flowPrimRef(u:U,v:V)
-flowRefPrim(u:V,v:U)
-flowPrimPrim(u:U,v:U)
-
->>>>>>> 52172b41
 transferObjRef(o:C,c:C,v:V)
 transferObjPrim(o:C,c:C,u:U)
 
@@ -105,41 +79,11 @@
 
 # RULES =======================================================================
 
-<<<<<<< HEAD
-=======
-# translation of annotation facts
-
-varInLabel(v,l)     :- InLabelRet(l,m), MmethRet(m,_,v).
-varInLabel(v,l)     :- InLabelArg(l,m,z), MmethArg(m,z,v).
-varInLabelPrim(v,l) :- InLabelRet(l,m), MmethPrimRet(m,_,v).
-varInLabelPrim(v,l) :- InLabelArg(l,m,z), MmethPrimArg(m,z,v).
-
-varOutLabel(v,l)     :- OutLabelRet(l,m), MmethRet(m,_,v).
-varOutLabel(v,l)     :- OutLabelArg(l,m,z), MmethArg(m,z,v).
-varOutLabelPrim(v,l) :- OutLabelRet(l,m), MmethPrimRet(m,_,v).
-varOutLabelPrim(v,l) :- OutLabelArg(l,m,z), MmethPrimArg(m,z,v).
-
-transferRefRef(u,v)   :- ArgArgTransfer(m,z0,z1), MmethArg(m,z0,u), MmethArg(m,z1,v).
-transferRefPrim(u,v)  :- ArgArgTransfer(m,z0,z1), MmethArg(m,z0,u), MmethPrimArg(m,z1,v).
-transferPrimRef(u,v)  :- ArgArgTransfer(m,z0,z1), MmethPrimArg(m,z0,u), MmethArg(m,z1,v).
-transferPrimPrim(u,v) :- ArgArgTransfer(m,z0,z1), MmethPrimArg(m,z0,u), MmethPrimArg(m,z1,v).
-
-transferRefRef(u,v)   :- ArgRetTransfer(m,z), MmethArg(m,z,u), MmethRet(m,_,v).
-transferRefPrim(u,v)  :- ArgRetTransfer(m,z), MmethArg(m,z,u), MmethPrimRet(m,_,v).
-transferPrimRef(u,v)  :- ArgRetTransfer(m,z), MmethPrimArg(m,z,u), MmethRet(m,_,v).
-transferPrimPrim(u,v) :- ArgRetTransfer(m,z), MmethPrimArg(m,z,u), MmethPrimRet(m,_,v).
-
-flowRefRef(u,v)   :- ArgArgFlow(m,z0,z1), MmethArg(m,z0,u), MmethArg(m,z1,v).
-flowRefPrim(u,v)  :- ArgArgFlow(m,z0,z1), MmethArg(m,z0,u), MmethPrimArg(m,z1,v).
-flowPrimRef(u,v)  :- ArgArgFlow(m,z0,z1), MmethPrimArg(m,z0,u), MmethArg(m,z1,v).
-flowPrimPrim(u,v) :- ArgArgFlow(m,z0,z1), MmethPrimArg(m,z0,u), MmethPrimArg(m,z1,v).
-
->>>>>>> 52172b41
 # (backward) escape flow
 
 # abstract objects
 # base escaping objects
-sink(o,cl) :- varOutLabel(v,l), MV(m,v), CM(c,m), pt(c,v,o), CCL(c,cl), LCL(l,cl).
+sink(o,l)  :- varOutLabel(c,v,l), pt(c,v,o).
 # conditional escaping
 sink(o,l)  :- pt(c,u,o), flowRefRef(u,v), labelRef(c,v,l), sinkCtxtLabel(l).
 sink(o,l)  :- pt(c,u,o), flowRefPrim(u,v), labelPrim(c,v,l), sinkCtxtLabel(l).
@@ -148,7 +92,7 @@
 
 # primitive-type variables/fields
 # base escaping variables
-sinkPrim(c,u,cl) :- varOutLabelPrim(u,l), CM(c,m), MU(m,u), LCL(l,cl), CCL(c,cl). 
+sinkPrim(c,u,l) :- varOutLabelPrim(c,u,l).
 # conditional escaping
 sinkPrim(c,u,l) :- flowPrimRef(u,v), labelRef(c,v,l), sinkCtxtLabel(l).
 sinkPrim(c,u,l) :- flowPrimPrim(u,v), labelPrim(c,v,l), sinkCtxtLabel(l).
@@ -174,11 +118,7 @@
 
 # abstract objects
 # label introduction
-<<<<<<< HEAD
-labelDirIn(o,l)    :- varLabel(c,v,l), pt(c,v,o).
-=======
-labelIn(o,cl)      :- varInLabel(v,l), MV(m,v), CM(c,m), pt(c,v,o), CCL(c,cl), LCL(l,cl).
->>>>>>> 52172b41
+labelIn(o,l)       :- varInLabel(c,v,l), pt(c,v,o).
 # nested tainting
 labelIn(o2,l)      :- labelIn(o1,l), fpt(o1,_,o2).
 label(o,l)         :- labelIn(o,l).
@@ -197,12 +137,7 @@
 
 # primitive-type variables/fields
 # label introduction
-<<<<<<< HEAD
-labelPrimIntro(c,v,l) :- varLabelPrim(c,v,l).
-labelPrim(c,v,l)      :- labelPrimIntro(c,v,l).
-=======
-labelPrim(c,v,cl)     :- varInLabelPrim(v,l), CM(c,m), MU(m,v), LCL(l,cl), CCL(c,cl).
->>>>>>> 52172b41
+labelPrim(c,v,l)      :- varInLabelPrim(c,v,l).
 # label propagation
 labelPrim(c,v,l)      :- AssignPrim(v,u), labelPrim(c,u,l).
 labelPrimFld(o,f,l)   :- labelPrim(c,v,l), StorePrim(u,f,v), pt(c,u,o).
