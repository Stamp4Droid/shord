--- conflicted
+++ resolved
@@ -143,17 +143,10 @@
 		return this;
 	}
 
-<<<<<<< HEAD
-	public final Tuple addValueWithHighlight(SootClass klass, Expr e) {
-		String srcFile = sourceInfo.filePath(klass);
-		//System.out.println("DEBUG: Tuple source info type 2 " + (sourceInfo instanceof JimpleSourceInfo));
-		//System.out.println("DEBUG: Tuple source path " + srcFile);
-=======
 
 	public final Tuple addValueWithHighlight(SootClass klass, Expr e)
 	{
-		String srcFile = SourceInfo.filePath(klass);
->>>>>>> c24fb419
+		String srcFile = sourceInfo.filePath(klass);
 		str = (str != null ? str : "") +
 			"\t<value srcFile=\""+srcFile+
 			"\" lineNum=\""+e.line()+"\""+
@@ -167,7 +160,7 @@
 
 	public final Tuple addValueWithHighlight(SootClass klass, Expr e, String flows)
 	{
-		String srcFile = SourceInfo.filePath(klass);
+		String srcFile = sourceInfo.filePath(klass);
 		str = (str != null ? str : "") +
 			"\t<value srcFile=\""+srcFile+
 			"\" lineNum=\""+e.line()+"\""+
