package stamp.reporting;

import java.util.HashSet;
import java.util.Map;
import java.util.Set;

import shord.project.ClassicProject;
import shord.project.analyses.ProgramRel;
import stamp.analyses.DomL;
import stamp.analyses.JCFLSolverAnalysis;
import chord.bddbddb.Rel.RelView;
import chord.util.tuple.object.Trio;
import chord.util.tuple.object.Pair;

/*
 * @author Saswat Anand
 * @author Osbert Bastani
 **/
public class SrcSinkFlow extends XMLReport {
    public SrcSinkFlow() {
	super("Source-to-sink Flows");
    }

    public void generate() {
	final ProgramRel relCtxtFlows = (ProgramRel)ClassicProject.g().getTrgt("flow");
	//final ProgramRel relSrcSinkFlow = (ProgramRel)ClassicProject.g().getTrgt("JSrcSinkFlow");

	relCtxtFlows.load();

	/*
	Iterable<Trio<String,String,Integer>> res = relSrcSinkFlow.getAry3ValTuples();
	for(Trio<String,String,Integer> triple : res) {
	    String source = triple.val0;
	    String sink = triple.val1;
	    int weight = triple.val2;
	    newTuple()
		.addValue(source)
		.addValue(sink)
		.addValue(Integer.toString(weight));
	}
	*/

<<<<<<< HEAD
	// Get all source-to-sink flows, regardless of context. To achieve this, we
	// project on the two context columns.
	RelView flowsView = relCtxtFlows.getView();
	flowsView.delete(2);
	flowsView.delete(0);
	Iterable<Pair<String,String>> flows = flowsView.getAry2ValTuples();
	Set<Pair<String,String>> seen = new HashSet<Pair<String,String>>();
	for (Pair<String,String> f : flows) {
		// Projection doesn't actually remove duplicates, so we have to skip
		// those manually.
		if (!seen.add(f)) {
			continue;
		}
	    String source = f.val0;
	    String sink = f.val1;
		// Collect all context-aware flows between two specific endpoints.
		RelView ctxtFlowsSelection = relCtxtFlows.getView();
		ctxtFlowsSelection.selectAndDelete(3, sink);
		ctxtFlowsSelection.selectAndDelete(1, source);
		int numFlows = ctxtFlowsSelection.size();
	    newTuple()
			.addValue(source)
			.addValue(sink)
			.addValue(Integer.toString(numFlows));
	}
	
=======
	//Note: As of 7.9.2013, the first block below is used for non-jcfl stuff. The second block is 
	//required instead for Osbert's JCFL flow stuff. They are mutually exclusive. 
		Iterable<Pair<String,String>> res = relSrcSinkFlow.getAry2ValTuples();
		for(Pair<String,String> pair : res) {
		    String source = pair.val0;
		    String sink = pair.val1;
		    newTuple()
				.addValue(source)
				.addValue(sink);
			
		}

>>>>>>> 45bce378
	/*
	  Map<stamp.jcflsolver.Util.Pair<Integer, Integer>, Integer> src2sink = JCFLSolverAnalysis.getSrc2Sink();
	  DomL dom = (DomL)ClassicProject.g().getTrgt("L");
	System.out.println("LENGTH:" + src2sink.entrySet().size());
	for(Map.Entry<stamp.jcflsolver.Util.Pair<Integer, Integer>, Integer> entry : src2sink.entrySet()) {
		//if(entry.getValue() > 0) {
			newTuple()
				.addValue(dom.get(entry.getKey().getX()))
				.addValue(dom.get(entry.getKey().getY()))
				.addValue(Integer.toString(entry.getValue()));
		//}
	}
	
	relSrcSinkFlow.close();
    */
    }
}<|MERGE_RESOLUTION|>--- conflicted
+++ resolved
@@ -40,7 +40,9 @@
 	}
 	*/
 
-<<<<<<< HEAD
+	//Note: As of 7.9.2013, the first block below is used for non-jcfl stuff. The second block is
+	//required instead for Osbert's JCFL flow stuff. They are mutually exclusive.
+
 	// Get all source-to-sink flows, regardless of context. To achieve this, we
 	// project on the two context columns.
 	RelView flowsView = relCtxtFlows.getView();
@@ -66,21 +68,7 @@
 			.addValue(sink)
 			.addValue(Integer.toString(numFlows));
 	}
-	
-=======
-	//Note: As of 7.9.2013, the first block below is used for non-jcfl stuff. The second block is 
-	//required instead for Osbert's JCFL flow stuff. They are mutually exclusive. 
-		Iterable<Pair<String,String>> res = relSrcSinkFlow.getAry2ValTuples();
-		for(Pair<String,String> pair : res) {
-		    String source = pair.val0;
-		    String sink = pair.val1;
-		    newTuple()
-				.addValue(source)
-				.addValue(sink);
-			
-		}
 
->>>>>>> 45bce378
 	/*
 	  Map<stamp.jcflsolver.Util.Pair<Integer, Integer>, Integer> src2sink = JCFLSolverAnalysis.getSrc2Sink();
 	  DomL dom = (DomL)ClassicProject.g().getTrgt("L");
@@ -93,7 +81,7 @@
 				.addValue(Integer.toString(entry.getValue()));
 		//}
 	}
-	
+
 	relSrcSinkFlow.close();
     */
     }
