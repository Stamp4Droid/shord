package stamp.reporting;

<<<<<<< HEAD
=======
import java.util.HashSet;
import java.util.Map;
import java.util.Set;

import shord.project.ClassicProject;
import shord.project.analyses.ProgramRel;
import stamp.analyses.DomL;
import stamp.analyses.JCFLSolverAnalysis;
import stamp.srcmap.SourceInfo;
>>>>>>> c24fb419
import shord.analyses.Ctxt;
import shord.program.Program;
import shord.project.ClassicProject;
import shord.project.analyses.ProgramRel;
import soot.Unit;
<<<<<<< HEAD
=======
import soot.jimple.Stmt;
import soot.SootClass;
import soot.SootMethod;

import chord.bddbddb.Rel.RelView;
import chord.util.tuple.object.Trio;
>>>>>>> c24fb419
import chord.util.tuple.object.Pair;

/*
 * @author Saswat Anand
 * @author Osbert Bastani
 **/
public class SrcSinkFlow extends XMLReport {
<<<<<<< HEAD
    public SrcSinkFlow() {
    	super("Source-to-sink Flows");
    }

    public void generate() {
	final ProgramRel relCtxtFlows = (ProgramRel)ClassicProject.g().getTrgt("flow");
	//final ProgramRel relSrcSinkFlow = (ProgramRel)ClassicProject.g().getTrgt("JSrcSinkFlow");

	relCtxtFlows.load();

	/*
	Iterable<Trio<String,String,Integer>> res = relSrcSinkFlow.getAry3ValTuples();
	for(Trio<String,String,Integer> triple : res) {
	    String source = triple.val0;
	    String sink = triple.val1;
	    int weight = triple.val2;
	    newTuple()
		.addValue(source)
		.addValue(sink)
		.addValue(Integer.toString(weight));
=======
	public SrcSinkFlow() {
		super("Source-to-sink Flows");
>>>>>>> c24fb419
	}

	public void generate() {
		final ProgramRel relCtxtFlows = (ProgramRel)ClassicProject.g().getTrgt("flow");
		//final ProgramRel relSrcSinkFlow = (ProgramRel)ClassicProject.g().getTrgt("JSrcSinkFlow");

			relCtxtFlows.load();

		/*
		Iterable<Trio<String,String,Integer>> res = relSrcSinkFlow.getAry3ValTuples();
		for(Trio<String,String,Integer> triple : res) {
		    String source = triple.val0;
		    String sink = triple.val1;
		    int weight = triple.val2;
		    newTuple()
			.addValue(source)
			.addValue(sink)
			.addValue(Integer.toString(weight));
		}
		*/

		//Note: As of 7.9.2013, the first block below is used for non-jcfl stuff. The second block is
		//required instead for Osbert's JCFL flow stuff. They are mutually exclusive.


		Iterable<Pair<Pair<String,Ctxt>,Pair<String,Ctxt>>> res = relCtxtFlows.getAry2ValTuples();
		int count = 0;
		for(Pair<Pair<String,Ctxt>,Pair<String,Ctxt>> pair : res) {
			count++;
			String source = pair.val0.val0;
			Ctxt sourceCtxt = pair.val0.val1;
			String sink = pair.val1.val0;
			Ctxt sinkCtxt = pair.val1.val1;

		//	if(Postmortem.processingSrc){
		//		newTuple()
		//			.addValue(source)
		//			.addValue(sink);
		//	} else {
			Category flowCat = makeOrGetSubCat(source + " -> " + sink);
			Category ctxtFlowCat = flowCat.makeOrGetSubCat("Flow "+count);
	        Tuple srcTuple = ctxtFlowCat.newTuple();//makeOrGetSubCat("context");
	        srcTuple.setAttr("source", source);
	        srcTuple.addValue(ctxtToString(sourceCtxt));

	        Tuple sinkTuple = ctxtFlowCat.newTuple();//makeOrGetSubCat(sink).makeOrGetSubCat("context");
	        sinkTuple.setAttr("sink", sink);
	        sinkTuple.addValue(ctxtToString(sinkCtxt));
	    }

		/*
		// Get all source-to-sink flows, regardless of context. To achieve this, we
		// project on the two context columns.
		RelView flowsView = relCtxtFlows.getView();
		flowsView.delete(2);
		flowsView.delete(0);
		Iterable<Pair<String,String>> flows = flowsView.getAry2ValTuples();
		Set<Pair<String,String>> seen = new HashSet<Pair<String,String>>();
		for (Pair<String,String> f : flows) {
			// Projection doesn't actually remove duplicates, so we have to skip
			// those manually.
			if (!seen.add(f)) {
				continue;
			}
		    String source = f.val0;
		    String sink = f.val1;
			// Collect all context-aware flows between two specific endpoints.
			RelView ctxtFlowsSelection = relCtxtFlows.getView();
			ctxtFlowsSelection.selectAndDelete(3, sink);
			ctxtFlowsSelection.selectAndDelete(1, source);
			int numFlows = ctxtFlowsSelection.size();
		    newTuple()
				.addValue(source)
				.addValue(sink)
				.addValue(Integer.toString(numFlows));
		}
		*/

		/*
		  Map<stamp.jcflsolver.Util.Pair<Integer, Integer>, Integer> src2sink = JCFLSolverAnalysis.getSrc2Sink();
		  DomL dom = (DomL)ClassicProject.g().getTrgt("L");
		System.out.println("LENGTH:" + src2sink.entrySet().size());
		for(Map.Entry<stamp.jcflsolver.Util.Pair<Integer, Integer>, Integer> entry : src2sink.entrySet()) {
			//if(entry.getValue() > 0) {
				newTuple()
					.addValue(dom.get(entry.getKey().getX()))
					.addValue(dom.get(entry.getKey().getY()))
					.addValue(Integer.toString(entry.getValue()));
			//}
		}
	    */

		relCtxtFlows.close();

	}

	private String ctxtToString(Ctxt context) {
		StringBuilder stmtbuilder = new StringBuilder();
		StringBuilder srcbuilder = new StringBuilder();
		for(Unit unit : context.getElems()) {
			Stmt stmt = (Stmt)unit;

			SootMethod method = Program.containerMethod(stmt);
			SootClass klass = method.getDeclaringClass();
			String filename = SourceInfo.filePath(klass);
			int lineNum = SourceInfo.stmtLineNum(stmt);

			stmtbuilder.append(Program.unitToString(unit)).append(',');
			srcbuilder.append(filename+' '+lineNum).append('~');
		}
		return stmtbuilder.toString() + "~~~" + srcbuilder.toString();
	}
}<|MERGE_RESOLUTION|>--- conflicted
+++ resolved
@@ -1,7 +1,5 @@
 package stamp.reporting;
 
-<<<<<<< HEAD
-=======
 import java.util.HashSet;
 import java.util.Map;
 import java.util.Set;
@@ -10,22 +8,17 @@
 import shord.project.analyses.ProgramRel;
 import stamp.analyses.DomL;
 import stamp.analyses.JCFLSolverAnalysis;
-import stamp.srcmap.SourceInfo;
->>>>>>> c24fb419
 import shord.analyses.Ctxt;
 import shord.program.Program;
 import shord.project.ClassicProject;
 import shord.project.analyses.ProgramRel;
 import soot.Unit;
-<<<<<<< HEAD
-=======
 import soot.jimple.Stmt;
 import soot.SootClass;
 import soot.SootMethod;
 
 import chord.bddbddb.Rel.RelView;
 import chord.util.tuple.object.Trio;
->>>>>>> c24fb419
 import chord.util.tuple.object.Pair;
 
 /*
@@ -33,31 +26,8 @@
  * @author Osbert Bastani
  **/
 public class SrcSinkFlow extends XMLReport {
-<<<<<<< HEAD
-    public SrcSinkFlow() {
-    	super("Source-to-sink Flows");
-    }
-
-    public void generate() {
-	final ProgramRel relCtxtFlows = (ProgramRel)ClassicProject.g().getTrgt("flow");
-	//final ProgramRel relSrcSinkFlow = (ProgramRel)ClassicProject.g().getTrgt("JSrcSinkFlow");
-
-	relCtxtFlows.load();
-
-	/*
-	Iterable<Trio<String,String,Integer>> res = relSrcSinkFlow.getAry3ValTuples();
-	for(Trio<String,String,Integer> triple : res) {
-	    String source = triple.val0;
-	    String sink = triple.val1;
-	    int weight = triple.val2;
-	    newTuple()
-		.addValue(source)
-		.addValue(sink)
-		.addValue(Integer.toString(weight));
-=======
 	public SrcSinkFlow() {
 		super("Source-to-sink Flows");
->>>>>>> c24fb419
 	}
 
 	public void generate() {
@@ -162,8 +132,8 @@
 
 			SootMethod method = Program.containerMethod(stmt);
 			SootClass klass = method.getDeclaringClass();
-			String filename = SourceInfo.filePath(klass);
-			int lineNum = SourceInfo.stmtLineNum(stmt);
+			String filename = sourceInfo.filePath(klass);
+			int lineNum = sourceInfo.stmtLineNum(stmt);
 
 			stmtbuilder.append(Program.unitToString(unit)).append(',');
 			srcbuilder.append(filename+' '+lineNum).append('~');
