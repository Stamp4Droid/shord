package stamp.reporting;

import java.util.HashMap;
import java.util.HashSet;
import java.util.Map;
import java.util.Set;

import shord.analyses.Ctxt;
import shord.analyses.LocalVarNode;
import shord.analyses.VarNode;
import shord.project.ClassicProject;
import shord.project.analyses.ProgramRel;
import soot.SootClass;
import soot.SootMethod;
import stamp.srcmap.Expr;
import stamp.srcmap.sourceinfo.RegisterMap;
import stamp.srcmap.sourceinfo.SourceInfo;
import chord.util.tuple.object.Pair;

// TODO thin out unused imports
import java.util.Set;
import java.util.HashSet;
import java.util.Map;
import java.util.HashMap;
import java.util.Collection;
import java.util.List;
import java.util.ArrayList;

import shord.project.ClassicProject;
import shord.project.analyses.ProgramRel;
import shord.analyses.Ctxt;
import shord.analyses.VarNode;

import stamp.util.Partition;

import chord.bddbddb.Rel.RelView;
import chord.util.tuple.object.Trio;
import chord.util.tuple.object.Pair;

import soot.util.BitVector;
import soot.util.MapNumberer;

/**
 * @author Saswat Anand
 */
<<<<<<< HEAD
public class TaintedVar extends XMLReport {
	public TaintedVar() {
=======
public class TaintedVar extends XMLReport
{
	private static final Map<Pair<String,Ctxt>,List<Pair<Pair<String,Ctxt>,Pair<String,Ctxt>>>> labelToFlows = new HashMap();
	private static final Map<Pair<String,Ctxt>,List<Integer>> labelToFlowNums = new HashMap();
	private static final double threshhold = Double.parseDouble(System.getProperty("stamp.flowcluster.threshhold", "0.9"));

	private static final Map<VarNode, String> varToFlows = new HashMap();
	
	public TaintedVar()
	{
>>>>>>> c24fb419
		super("Tainted Vars");
	}

    public void generate() {
		Map<String,Map<SootMethod,Set<VarNode>>> labelToTaintedVars = labelToTaintedVars();
		fillBuckets();

		for(Map.Entry<String,Map<SootMethod,Set<VarNode>>> entry1 : labelToTaintedVars.entrySet()){
			String label = entry1.getKey();
			Map<SootMethod,Set<VarNode>> taintedVars = entry1.getValue();
			Category labelCat = makeOrGetSubCat(label);
			for(Map.Entry<SootMethod,Set<VarNode>> entry2 : taintedVars.entrySet()){
				SootMethod meth = entry2.getKey();
				SootClass klass = meth.getDeclaringClass();
				RegisterMap regMap = this.sourceInfo.buildRegMapFor(meth);
				Set<VarNode> vars = entry2.getValue();
				Category methCat = labelCat.makeOrGetPkgCat(meth);
				for(VarNode v : vars){
					LocalVarNode lvn = (LocalVarNode) v;
					//System.out.println("taintedReg: " + reg + " "+meth);
					Set<Expr> locs = regMap.srcLocsFor(lvn.local);
					if(locs != null && locs.size() > 0){
						for(Expr l : locs){
							if(l.start() < 0 || l.length() < 0 || l.text() == null)
								continue;
							methCat.newTuple().addValueWithHighlight(klass, l, varToFlows.get(v));
						}
					}
				}
			}
		}
	}

	private Map<String,Map<SootMethod,Set<VarNode>>> labelToTaintedVars() {
		Map<String,Map<SootMethod,Set<VarNode>>> labelToTaintedVars = new HashMap();

		final ProgramRel relRef = (ProgramRel) ClassicProject.g().getTrgt("out_taintedRefVar");
		relRef.load();

		Iterable<Pair<Pair<String,Ctxt>,VarNode>> res1 = relRef.getAry2ValTuples();
		for(Pair<Pair<String,Ctxt>,VarNode> pair : res1) {
			if (!(pair.val1 instanceof LocalVarNode)) continue;

			String label = pair.val0.val0;
			VarNode var = pair.val1;

			Map<SootMethod,Set<VarNode>> taintedVars = labelToTaintedVars.get(label);
			if(taintedVars == null){
				taintedVars = new HashMap();
				labelToTaintedVars.put(label, taintedVars);
			}
			
			SootMethod meth = ((LocalVarNode)var).meth;
			Set<VarNode> vars = taintedVars.get(meth);
			if(vars == null){
				vars = new HashSet();
				taintedVars.put(meth, vars);
			}
			vars.add(var);
		}
		relRef.close();

		final ProgramRel relPrim = (ProgramRel) ClassicProject.g().getTrgt("out_taintedPrimVar");
		relPrim.load();

		Iterable<Pair<Pair<String,Ctxt>,VarNode>> res2 = relPrim.getAry2ValTuples();
		for(Pair<Pair<String,Ctxt>,VarNode> pair : res2) {
			if (!(pair.val1 instanceof LocalVarNode)) continue;

			String label = pair.val0.val0;
			VarNode var = pair.val1;

			Map<SootMethod,Set<VarNode>> taintedVars = labelToTaintedVars.get(label);
			if(taintedVars == null){
				taintedVars = new HashMap();
				labelToTaintedVars.put(label, taintedVars);
			}
			
			SootMethod meth = ((LocalVarNode)var).meth;
			Set<VarNode> vars = taintedVars.get(meth);
			if(vars == null){
				vars = new HashSet();
				taintedVars.put(meth, vars);
			}
			vars.add(var);
		}
		relPrim.close();

		return labelToTaintedVars;
	}

	private static void initBuckets(int numVars)
	{
		final ProgramRel relCtxtFlows = (ProgramRel)ClassicProject.g().getTrgt("flow");
		relCtxtFlows.load();

		Iterable<Pair<Pair<String,Ctxt>,Pair<String,Ctxt>>> res = relCtxtFlows.getAry2ValTuples();
		int flowNum = 0;
		for(Pair<Pair<String,Ctxt>,Pair<String,Ctxt>> flow : res) {
			flowNum++;
			Pair<String,Ctxt> srcLabel = flow.val0;
			Pair<String,Ctxt> sinkLabel = flow.val1;
			
			List<Pair<Pair<String,Ctxt>,Pair<String,Ctxt>>> flows = labelToFlows.get(srcLabel);
			List<Integer> flowNums = labelToFlowNums.get(srcLabel);
			if(flows == null){
				flows = new ArrayList();
				flowNums = new ArrayList();
				labelToFlows.put(srcLabel, flows);
				labelToFlowNums.put(srcLabel, flowNums);
			}
			flows.add(flow);
			if (!flowNums.contains(flowNum))
				flowNums.add(flowNum);

			flows = labelToFlows.get(sinkLabel);
			flowNums = labelToFlowNums.get(sinkLabel);
			if(flows == null){
				flows = new ArrayList();
				flowNums = new ArrayList();
				labelToFlows.put(sinkLabel, flows);
				labelToFlowNums.put(sinkLabel, flowNums);
			}
			flows.add(flow);			
			if (!flowNums.contains(flowNum))
				flowNums.add(flowNum);			
		}
		relCtxtFlows.close();
	}

	private static void fillBuckets()
	{
		final ProgramRel relRef = (ProgramRel) ClassicProject.g().getTrgt("labelRef");
		relRef.load();

		final ProgramRel relPrim = (ProgramRel) ClassicProject.g().getTrgt("labelPrim");
		relPrim.load();

		MapNumberer taintedVarNumberer = new MapNumberer();
		
		populateDomain(taintedVarNumberer, relRef);
		populateDomain(taintedVarNumberer, relPrim);
		
		initBuckets(taintedVarNumberer.size());

		fillBuckets(taintedVarNumberer, relRef);
		fillBuckets(taintedVarNumberer, relPrim);

		relRef.close();
		relPrim.close();
	}
	
	private static void populateDomain(MapNumberer varNumberer, ProgramRel rel)
	{
		RelView taintedVars = rel.getView();
		taintedVars.delete(2); //drop labels

		Iterable<Pair<Ctxt,VarNode>> iter = taintedVars.getAry2ValTuples();
		for(Pair<Ctxt,VarNode> pair : iter){
			varNumberer.add(pair);
		}
	}

	private static void fillBuckets(MapNumberer taintedVarNumberer, ProgramRel rel)
	{
		Iterable<Trio<Ctxt,VarNode,Pair<String,Ctxt>>> iter = rel.getAry3ValTuples();
		for(Trio<Ctxt,VarNode,Pair<String,Ctxt>> trio : iter) {
			Ctxt ctxt = trio.val0;
			VarNode var = trio.val1;
			Pair<String,Ctxt> label = trio.val2;

			List<Pair<Pair<String,Ctxt>,Pair<String,Ctxt>>> flows = labelToFlows.get(label);
			List<Integer> flowNums = labelToFlowNums.get(label);
			if(flows == null)
				continue;
			String str = "";
			if (!varToFlows.containsKey(var)) {
				varToFlows.put(var, str);
			}
			for (int n : flowNums) {
				str = str + ":" + n;
			}
			str += ":";
			if (!varToFlows.get(var).contains(str))
				varToFlows.put(var, varToFlows.get(var)+str);
		}
	}
}<|MERGE_RESOLUTION|>--- conflicted
+++ resolved
@@ -43,10 +43,6 @@
 /**
  * @author Saswat Anand
  */
-<<<<<<< HEAD
-public class TaintedVar extends XMLReport {
-	public TaintedVar() {
-=======
 public class TaintedVar extends XMLReport
 {
 	private static final Map<Pair<String,Ctxt>,List<Pair<Pair<String,Ctxt>,Pair<String,Ctxt>>>> labelToFlows = new HashMap();
@@ -57,7 +53,7 @@
 	
 	public TaintedVar()
 	{
->>>>>>> c24fb419
+
 		super("Tainted Vars");
 	}
 
