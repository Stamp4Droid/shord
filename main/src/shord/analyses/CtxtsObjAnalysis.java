--- conflicted
+++ resolved
@@ -76,11 +76,7 @@
 
     private Set<Ctxt> epsilonCtxtSet;
 
-<<<<<<< HEAD
 	public static int K = 1;
-=======
-	public static int K = 4;
->>>>>>> 5aff3f8b
 
     private int[] ItoM;
     private int[] HtoM;
