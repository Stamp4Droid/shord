--- conflicted
+++ resolved
@@ -465,51 +465,9 @@
 			//System.out.println("XY "+method+" "+stub);
 			this.method = method;
 			this.isStub = stub;
-<<<<<<< HEAD
-		}
-
-=======
-		}
-
-		private HashMap<SootClass,List<SootClass>> classToSubtypes = new HashMap();
-
-		List<SootClass> subTypesOf(SootClass cl)
-		{
-			List<SootClass> subTypes = classToSubtypes.get(cl);
-			if(subTypes != null)
-				return subTypes;
-
-			classToSubtypes.put(cl, subTypes = new ArrayList());
-
-			subTypes.add(cl);
-
-			LinkedList<SootClass> worklist = new LinkedList<SootClass>();
-			HashSet<SootClass> workset = new HashSet<SootClass>();
-			FastHierarchy fh = Program.g().scene().getOrMakeFastHierarchy();
-
-			if(workset.add(cl)) worklist.add(cl);
-			while(!worklist.isEmpty()) {
-				cl = worklist.removeFirst();
-				if(cl.isInterface()) {
-					for(Iterator cIt = fh.getAllImplementersOfInterface(cl).iterator(); cIt.hasNext();) {
-						final SootClass c = (SootClass) cIt.next();
-						if(workset.add(c)) worklist.add(c);
-					}
-				} else {
-					if(cl.isConcrete()) {
-						subTypes.add(cl);
-					}
-					for(Iterator cIt = fh.getSubclassesOf(cl).iterator(); cIt.hasNext();) {
-						final SootClass c = (SootClass) cIt.next();
-						if(workset.add(c)) worklist.add(c);
-					}
-				}
-			}
-			return subTypes;
-		}
-
-		
->>>>>>> 623818f2
+		}
+
+
 		void pass1()
 		{
 			growZIfNeeded(method.getParameterCount());
@@ -555,11 +513,7 @@
 				//for each method's return types, we add it.
 				if((method.getReturnType() instanceof RefType)){
 					RefType t = (RefType)method.getReturnType();
-<<<<<<< HEAD
 					for(SootClass st: SootUtils.subTypesOf(t.getSootClass())){
-=======
-					for(SootClass st: subTypesOf(t.getSootClass())){
->>>>>>> 623818f2
 						StubAllocNode n = new StubAllocNode(st.getType(), method);
 						domH.add(n);
 						stubSet.add(n);
@@ -1025,41 +979,9 @@
 
 		domH.save();
 		domZ.save();
-		/*for(Iterator it = stubMethods.iterator(); it.hasNext();){
-			SootMethod method = (SootMethod) it.next();
-			Type retType = method.getReturnType();
-			if(retType instanceof RefType){
-				RetVarNode retVar = new RetVarNode(method);
-				domV.add(retVar);
-				meth2Ret.put(method, retVar);
-			} 
-		}*/
-
 		domV.save();
 		domI.save();
 		domU.save();
-		//add by yu.
-                /*relAlloc = (ProgramRel) ClassicProject.g().getTrgt("Alloc");
-		relAlloc.zero();
-
-		relHT = (ProgramRel) ClassicProject.g().getTrgt("HT");
-		relHT.zero();
-		relMH = (ProgramRel) ClassicProject.g().getTrgt("MH");
-		relMH.zero();
-
-		for(Iterator it = stubMethods.iterator(); it.hasNext();){
-			SootMethod stub = (SootMethod) it.next();
-			if((stub.getReturnType() instanceof RefType)){
-				RefType t = (RefType)stub.getReturnType();
-				for(SootClass st: subTypesOf(t.getSootClass())){
-					relAlloc.add(meth2Ret.get(stub), type2Node.get(st.getType()));
-				        System.out.println("realstub:" + relHT + stub + "|||" + st.getType() + type2Node.get(st.getType()));
-					relHT.add(type2Node.get(st.getType()), st.getType());
-					//relHT.add(type2Node.get(st.getType()), t);
-					relMH.add(stub, type2Node.get(st.getType()));
-				}
-			}
-		}*/
 	}
 
 	void buildDispatchMap() 
