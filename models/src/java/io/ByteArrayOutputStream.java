--- conflicted
+++ resolved
@@ -1,10 +1,6 @@
 class ByteArrayOutputStream
 {
-<<<<<<< HEAD
-    public ByteArrayOutputStream() {
-=======
 	public ByteArrayOutputStream() {
->>>>>>> 5aff3f8b
         this.buf = new byte[1];
     }
 
@@ -12,11 +8,7 @@
         this.buf = new byte[size];
     }
 
-<<<<<<< HEAD
-    @STAMP(flows = {@Flow(from="this",to="@return")})
-=======
 	@STAMP(flows = {@Flow(from="this",to="@return")})
->>>>>>> 5aff3f8b
 	public synchronized byte[] toByteArray() { 
 	    return new byte[1];
 	}
@@ -38,38 +30,20 @@
 
     @STAMP(flows = {@Flow(from="buffer",to="this")})
 	public synchronized void write(byte[] buffer, int offset, int len) {
-<<<<<<< HEAD
-	    this.buf[0] = buffer[0];
-=======
 		this.buf[0] = buffer[0];
->>>>>>> 5aff3f8b
 	}
 
     @STAMP(flows={@Flow(from="buffer",to="this")})
 	public  void write(byte[] buffer) throws java.io.IOException { 
-<<<<<<< HEAD
-	this.buf[0] = buffer[0];
-    }
-=======
 		this.buf[0] = buffer[0];
 	}
->>>>>>> 5aff3f8b
 
     @STAMP(flows = {@Flow(from="oneByte",to="this")})
 	public synchronized void write(int oneByte) {
-<<<<<<< HEAD
-	    this.buf[0] = (byte) oneByte;
-	}
-
-    public synchronized void writeTo(java.io.OutputStream out) throws java.io.IOException {
-	out.write(this.buf);
-    }
-=======
 		this.buf[0] = (byte) oneByte;
 	}
 
 	public synchronized void writeTo(java.io.OutputStream out) throws java.io.IOException {
 		out.write(this.buf);
 	}
->>>>>>> 5aff3f8b
 }