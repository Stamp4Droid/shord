--- conflicted
+++ resolved
@@ -12,13 +12,6 @@
 		this.r = runnable;
     }
 
-<<<<<<< HEAD
-    public Thread(java.lang.Runnable runnable, java.lang.String name)
-    {
-	this.r = runnable;
-    }
-
-=======
 	public  Thread(java.lang.Runnable runnable, java.lang.String threadName)
 	{ 
 		this.r = runnable;
@@ -47,7 +40,6 @@
 	{ 
 		this.r = runnable;
 	}
->>>>>>> 5aff3f8b
 
     public synchronized  void start() 
     { 
