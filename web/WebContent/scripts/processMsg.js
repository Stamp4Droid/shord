--- conflicted
+++ resolved
@@ -67,6 +67,11 @@
 
 // Process JSON flows
 function processFlowJSON(flow) {
+
+    function newTableEntry(entry) {
+        return "<tr><td>"+entry.sourceLabel+"</td><td><i class=\"icon-arrow-right\"></i></td><td>"+entry.sinkLabel+"</td><td><span class=\"label label-important\">"+entry.modifier+"</span></td> \ <td><i onClick=\"function(e) {debugger;}\" class=\"icon-search\"></i></td> \ <td><i  onClick=\"function(e) {debugger;}\" class=\"icon-ok\"></i></td> \ <td><i  onClick=\"function(e) {debugger;}\" class=\"icon-ban-circle\"></i></td> \ </tr> ";
+    }
+
     console.log("begin processFlow");
 
     var maxC = -1;
@@ -79,59 +84,41 @@
     console.log("Max analysisCounter:" + maxC);
 	   
     $.each(flow, function(i, item) {
-	if (item.analysisCounter === maxC) {
+        if (item.analysisCounter === maxC) {
 
-            newentry = "<tr><td>"+item.sourceLabel+"</td><td><i class=\"icon-arrow-right\"></i></td><td>"+item.sinkLabel+"</td><td><span class=\"label label-important\">"+item.modifier+"</span></td> \
-<td><i onClick=\"function(e) {debugger;}\" class=\"icon-search\"></i></td> \
-<td><i  onClick=\"function(e) {debugger;}\" class=\"icon-ok\"></i></td> \
-<td><i  onClick=\"function(e) {debugger;}\" class=\"icon-ban-circle\"></i></td> \
-</tr> ";
-
+            var newentry = newTableEntry(item);
             var flowC = item.flowClass;
 
             if (flowC === "ondevice") {
                 $("#lowrisk-rpt").append(newentry);
-<<<<<<< HEAD
-        } else if (flowC !== "ondevice") {
-            $("#privacy-rpt").append(newentry);
-            $("#conf-rpt").append(newentry);
 
-        } else if (flowC === "integrity") {
-            $("integrity-rpt").append(newentry);
+            } else if (flowC === "privacy") {
+                $("#privacy-rpt").append(newentry);
 
-        } else if (flowC === "other") {
-            // handle other
-        } else if (flowC === "NoClass" || flowC === "") {
-            // handle null 
-        } else if (flowC === "location") {
-            //what is location anyway?? Placeholder
-            $("#privacy-rpt").append(newentry);
-        } else {
-            // handle something weird 
-            console.log("unknown flow class" + flowC);
-        }
-=======
-            } else if (flowC === "privacy") {
-		$("#privacy-rpt").append(newentry);
             } else if (flowC === "conf") {
-		$("#conf-rpt").append(newentry);
+                $("#conf-rpt").append(newentry);
+
             } else if (flowC === "integrity") {
-		$("integrity-rpt").append(newentry);
+                $("integrity-rpt").append(newentry);
+
+            } else if (flowC === "internal") {
+                $("#lowrisk-rpt").append(newentry);
+
             } else if (flowC === "other") {
                 $("#lowrisk-rpt").append(newentry);
-            } else if (flowC === "internal") {
+
+
+            } else if (flowC === "NoClass" || flowC === "") {
+                // explicit no class. Treat as low-risk.
                 $("#lowrisk-rpt").append(newentry);
-            } else if (flowC === "NoClass") {
+
+            } else {
+                // unknown flowClass. Treat as low-risk.
                 $("#lowrisk-rpt").append(newentry);
-            } else if (flowC === "NoClass" || flowC === "") {
-                $("#lowrisk-rpt").append(newentry);
-            } else {
-                $("#lowrisk-rpt").append(newentry);
-		console.log("unknown flow class" + flowC);
+                console.log("unknown flow class" + flowC);
             }
 
-	}
->>>>>>> 6a100947
+        }
     });
 
         /*  
