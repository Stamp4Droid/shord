--- conflicted
+++ resolved
@@ -568,27 +568,24 @@
 
             var datasources = {};
 			
-			function setupResultTree(resultTreeId, resultFileName) {
-<<<<<<< HEAD
-			    useJimple = 'false';
-			    //if(resultFileName.indexOf('jimple') != -1) {
-			    if(<%=useJimple%>) {
-			        useJimple = 'true';
-			    }
-			    $('#' + resultTreeId).tree({dataSource: new ResultDataSource(resultFileName)});
-
-			if(useJimple == 'true') {
-			//alert('true: ' + resultFileName);
+                       function setupResultTree(resultTreeId, resultFileName) {
+                          useJimple = 'false';
+                          //if(resultFileName.indexOf('jimple') != -1) {
+                          if(<%=useJimple%>) {
+                              useJimple = 'true';
+                          }
+
+                var datasource = new ResultDataSource(resultFileName);
+
+                          $('#' + resultTreeId).tree({dataSource: datasource});
+                datasources[resultTreeId] = datasource;
+                      if(useJimple == 'true') {
+                      //alert('true: ' + resultFileName);
+
                 $('#' + resultTreeId).on('selected', function(event,selection){
-=======
-                var datasource = new ResultDataSource(resultFileName);
-
-			    $('#' + resultTreeId).tree({dataSource: datasource});
-
-                datasources[resultTreeId] = datasource;
-
-                $('#' + resultTreeId).on('selected', function(ev, selection){
->>>>>>> c24fb419
+
+
+
                     var reportScript = selection.info[0].showReport;
                     if(typeof reportScript === "undefined")
                     {
@@ -636,11 +633,7 @@
                         showReport(reportScript, resultFileName, nodeID, shortName);
                     }
                 });
-			}
-<<<<<<< HEAD
-			}
-			
-=======
+		}	}
 
             /*
              * Hack for unescaping HTML strings. From CMS on stackoverflow
@@ -819,7 +812,6 @@
 	            	});
             }
 
->>>>>>> c24fb419
 			<%
 			j = 0;
 			for(Map.Entry<String,String> entry : titleToFileName.entrySet()){
