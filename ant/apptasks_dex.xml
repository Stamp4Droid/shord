<?xml version="1.0" encoding="UTF-8"?>
<project name="STAMP-Apk">

  <target name="-prepare-backend-chord">
    <!-- Register backend-specific analyses. -->
    <property name="stamp.analyses.main"
	      value="typefilter-dlog,pt-dlog,taint-lim-dlog"/>
    <!-- Register backend-specific system properties (none required for this
         backend). -->
    <propertyset id="stamp.analyses.main.sysprops"/>
  </target>


  <target name="-analyze-apk">
	<!-- Run android-apktool to decompile the manifest and resource xml files -->
	<if>
	 <equals arg1="${stamp.apk.toolchain}" arg2="unapk" />
	 <then>
	   <run-unapk/>
	 </then>
	 <else>
	   <run-apktool/>
	 </else>
	</if>

    <!-- Read required properties. -->
    <prop-default property="stamp.backend" default="chord"
		  description="backend to use for analyzing the app [chord,solvergen]"/>
    <prop-default property="missing.models" default="false"
		  description="whether or not to run the missing models analysis"/>
    <require-prop property="stamp.analyses.pre"
		  description="Chord analyses that will set up the initial facts for later stages"/>
    <require-prop property="stamp.analyses.post"
		  description="Chord analyses that will prepare the output relations"/>
    <prop-default property="stamp.printrels" default=""
		  description="relations to print out after the analysis finishes"/>
    <prop-default property="stamp.print.allclasses" default="true"
		  description="whether to dump out all processed jimple files"/>
	<prop-default property="stamp.timeout" default="86400000"
	      description="time out"/>
	<prop-default property="stamp.max.harness.size" default="1000000"
	      description="maximum number of components invoked by a harness"/>


	<condition property="stamp.all.reports.default" else="false">
	  <equals arg1="${stamp.input.type}" arg2="src"/>
	</condition>
    <prop-default property="stamp.all.reports" default="${stamp.all.reports.default}"
	      description="whether to generate all reports or just final flows"/>

    <!-- Update the post analyses if needed. -->
    <if>
      <equals arg1="${missing.models}" arg2="true"/>
      <then>
	<property name="stamp.analyses.missing" value="cfl-init-dlog,cfl-annot-dlog,cfl-stub-dlog,cfl-normal-pt-dlog,cfl-taint-dlog,jcflsolver,"/>
      </then>
      <else>
	<property name="stamp.analyses.missing" value=""/>
      </else>
    </if>

    <!-- Prepare the selected analysis backend. -->
    <runtarget target="-prepare-backend-${stamp.backend}"/>
    <require-prop property="stamp.analyses.main"
		  description="backend-specific analyses to run -- should be declared in -prepare-backend-[backend]"/>
    <require-ref refid="stamp.analyses.main.sysprops"
		 description="backend-specific system properties to pass to Chord -- should be declared in -prepare-backend-[backend]"/>

    <!-- Configure remaining Chord settings. -->
    <property name="stamp.analyses"
	      value="${stamp.analyses.pre},${stamp.analyses.main},${stamp.analyses.missing}${stamp.analyses.post}"/>

    <echo message="HERE:${stamp.analyses}"/>

    <!-- Conditionally set-up DroidRecord properties -->
    <if>
      <isset property="stamp.droidrecord.logfile.template"/>
      <then/>
      <else>
        <property name="stamp.droidrecord.logfile.template" value=""/>
      </else>
    </if>
    <if>
      <isset property="stamp.droidrecord.logfile.bin"/>
      <then/>
      <else>
        <property name="stamp.droidrecord.logfile.bin" value=""/>
      </else>
    </if>

    <!-- Generate harness. -->
    <java classname="stamp.harnessgen.Main"
	  maxmemory="${stamp.maxheap}"
	  fork="true"
	  failonerror="true">
      <jvmarg value="-ea"/>
      <classpath>
		<pathelement location="${stamp.dir}/bin/stamp.main.jar"/>
		<!--pathelement location="${stamp.dir}/lib/AXMLPrinter2.jar"/-->
		<!--pathelement location="${stamp.dir}/lib/apktool-cli-1.5.3-SNAPSHOT.jar"/-->
		<pathelement location="${stamp.dir}/lib/soot.jar"/>
        <pathelement location="${stamp.dir}/lib/gson-2.3.1.jar"/>
      </classpath>
      <sysproperty key="stamp.out.dir" value="${stamp.out.dir}"/>
      <sysproperty key="stamp.driver.dir" value="${driver.dir}"/>
	  <sysproperty key="stamp.apk.path" value="${apk}"/>
	  <sysproperty key="stamp.apktool.out.dir" value="${stamp.out.dir}/apktool-out"/>
	  <sysproperty key="stamp.max.harness.size" value="${stamp.max.harness.size}"/>
	  <sysproperty key="stamp.android.jar" value="${stamp.dir}/bin/api-${apilevel}/stamp.android.jar"/>
	  <sysproperty key="stamp.harnesslist.file" value="${stamp.out.dir}/harness.txt"/>
	  <sysproperty key="stamp.widgets.file" value="${stamp.out.dir}/widgets.txt"/>
    </java>

    <!-- Run Chord. -->
    <java classname="stamp.Main" 
		  dir="${stamp.out.dir}"
		  maxmemory="${stamp.maxheap}"
		  fork="true" 
		  failonerror="true">
      <jvmarg value="-ea"/>
      <!--sysproperty key="chord.work.dir" file="${stamp.out.dir}"/-->
      <!--sysproperty key="chord.main.class" value="edu.stanford.stamp.harness.Main"/-->
      <sysproperty key="stamp.driver.dir" value="${driver.dir}"/>
	  <sysproperty key="stamp.scope.excludefile" value="${stamp.dir}/exclude.txt"/>
	  <sysproperty key="stamp.widgets.file" value="${stamp.out.dir}/widgets.txt"/>
	  <sysproperty key="stamp.harnesslist.file" value="${stamp.out.dir}/harness.txt"/>
      <sysproperty key="chord.class.path" value="${apk}:${driver.dir}"/>
      <sysproperty key="chord.java.analysis.path" value="${stamp.dir}/bin/stamp.main.jar:${stamp.dir}/scanner/stamp.scanner.jar"/>
      <sysproperty key="chord.dlog.analysis.path" value="${stamp.dir}/bin/stamp.main.jar"/>
      <sysproperty key="chord.run.analyses" value="${stamp.analyses}"/>
      <sysproperty key="chord.verbose" value="${chord.verbose}"/>
      <sysproperty key="chord.print.rels" value="${stamp.printrels}"/>
      <sysproperty key="chord.bddbddb.max.heap" value="${chord.bddbddb.max.heap}"/>
	  <sysproperty key="stamp.out.file" value="${stamp.out.dir}/log.txt"/>
	  <sysproperty key="stamp.err.file" value="${stamp.out.dir}/log.txt"/>
      <sysproperty key="stamp.dir" value="${stamp.dir}"/>
      <sysproperty key="stamp.out.dir" value="${stamp.out.dir}"/>
	  <sysproperty key="stamp.input.type" value="${stamp.input.type}"/>
	  <sysproperty key="stamp.android.jar" value="${stamp.dir}/bin/api-${apilevel}/stamp.android.jar"/>
	  <sysproperty key="stamp.framework.dir" value="${stamp.dir}/models/api-${apilevel}"/>
	  <sysproperty key="stamp.icdf" value="${stamp.icdf}"/>
      <sysproperty key="stamp.droidrecord.logfile.template" value="${stamp.droidrecord.logfile.template}"/>
      <sysproperty key="stamp.droidrecord.logfile.bin" value="${stamp.droidrecord.logfile.bin}"/>
	  <sysproperty key="stamp.print.allclasses" value="${stamp.print.allclasses}"/>
	  <sysproperty key="stamp.timeout" value="${stamp.timeout}"/>
	  <sysproperty key="stamp.apk.path" value="${apk}"/>
	  <sysproperty key="stamp.apktool.out.dir" value="${stamp.out.dir}/apktool-out"/>
	  <sysproperty key="stamp.apposcopy" value="${stamp.apposcopy}"/>
	  <sysproperty key="stamp.report.dir" value="${stamp.report.dir}"/>
      <syspropertyset refid="stamp.analyses.main.sysprops"/>
      <classpath>
		<pathelement location="${stamp.dir}/bin/stamp.main.jar"/>
		<pathelement location="${stamp.dir}/lib/soot.jar"/>
		<!--pathelement location="/local/mysoot/soot-github/lib/soot-develop.jar"/-->

		<pathelement location="${stamp.dir}/lib/bddbddb.jar"/>
		<pathelement location="${stamp.dir}/lib/javabdd-1.0b2.jar"/>
		<pathelement location="${stamp.dir}/lib/trove-3.0.2.jar"/>
		<pathelement location="${stamp.dir}/lib/scannotation-1.0.2.jar"/>
		<pathelement location="${stamp.dir}/lib/javassist.jar"/>
		<pathelement location="${stamp.dir}/lib/jwutil.jar"/>
		<pathelement location="${stamp.dir}/lib/jdom.jar"/>

		<pathelement location="${stamp.dir}/lib/commons-lang3-3.1.jar"/>
<<<<<<< HEAD
		<pathelement location="${stamp.dir}/lib/stamp.chord.jar"/>
		<pathelement location="${stamp.dir}/lib/lpsolve55j.jar"/>
        <pathelement location="${stamp.dir}/lib/automaton.jar"/>
=======
        <pathelement location="${stamp.dir}/lib/gson-2.3.1.jar"/>
>>>>>>> 5aff3f8b
    	<pathelement location="${stamp.dir}/lib/droidrecord_reader.jar"/>
      </classpath>
    </java>

	<!-- run the postprocessing python script-->
	<exec executable="python" failonerror="true">
	  <arg value="${stamp.dir}/scripts/buildReportDB.py"/>
	  <arg value="-c"/>
	  <arg value="${stamp.dir}/assets/srcClass.xml"/>
	  <arg value="-k"/>
	  <arg value="${stamp.dir}/assets/sinkClass.xml"/>
	  <arg value="-r"/>
	  <arg value="${stamp.out.dir}/results"/>
	  <arg value="-o"/>
	  <arg value="${stamp.dir}/stamp_output"/>
	</exec>

	<java classname="stamp.reporting.DBWriter" fork="true" failonerror="true">
	  <jvmarg value="-ea"/>
	  <arg value="${apk}"/>
	  <arg value="${stamp.out.dir}/../app-reports.sqlite"/>
	  <arg value="${stamp.out.dir}/results"/>
	  <arg value="${stamp.dir}/assets/srcClass.xml"/>
	  <arg value="${stamp.dir}/assets/sinkClass.xml"/>
      <classpath>
		<pathelement location="${stamp.dir}/bin/stamp.main.jar"/>
		<pathelement location="${stamp.dir}/lib/commons-lang3-3.1.jar"/>
		<pathelement location="${stamp.dir}/lib/sqlite-jdbc-3.7.2.jar"/>
	  </classpath>
	</java>
  </target>

</project><|MERGE_RESOLUTION|>--- conflicted
+++ resolved
@@ -162,13 +162,9 @@
 		<pathelement location="${stamp.dir}/lib/jdom.jar"/>
 
 		<pathelement location="${stamp.dir}/lib/commons-lang3-3.1.jar"/>
-<<<<<<< HEAD
-		<pathelement location="${stamp.dir}/lib/stamp.chord.jar"/>
 		<pathelement location="${stamp.dir}/lib/lpsolve55j.jar"/>
         <pathelement location="${stamp.dir}/lib/automaton.jar"/>
-=======
         <pathelement location="${stamp.dir}/lib/gson-2.3.1.jar"/>
->>>>>>> 5aff3f8b
     	<pathelement location="${stamp.dir}/lib/droidrecord_reader.jar"/>
       </classpath>
     </java>
