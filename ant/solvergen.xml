<?xml version="1.0" encoding="UTF-8"?>
<project name="STAMP-SolverGen">

  <target name="-prepare-backend-solvergen">
    <!-- Compile SolverGen analysis. -->
<<<<<<< HEAD
    <property name="stamp.solvergen.analysis" value="s-r-pt-lace^null-r-l"/>
=======
    <property name="stamp.solvergen.analysis" value="s-i-ht-all"/>
>>>>>>> c90fd9bc
    <runtarget target="make-cfl-solver"/>

    <!-- Prepare SolverGen I/O directories. -->
    <mkdir dir="${stamp.out.dir}/input"/>
    <mkdir dir="${stamp.out.dir}/output"/>

    <!-- Register backend-specific analyses. -->
    <property name="stamp.analyses.main"
	      value="cfl-flat-dlog,facts-dumper-java,cfl-solver-runner-java,dat-rel-parser-java,post-ins-dlog"/>

    <!-- Set backend-specific system properties. -->
    <!-- Facts Dumper options -->
    <property name="stamp.dumper.templates.dir"
	      location="${stamp.dir}/solvergen/input"/>
    <load-strings property="stamp.dumper.templates.list.1"
		  file="${stamp.solvergen.terms.listfile}">
      <replaceregex pattern="^(.+)$" replace="\1.dat"/>
    </load-strings>
    <load-strings property="stamp.dumper.templates.list.2"
		  file="${stamp.solvergen.rels.listfile}">
      <replaceregex pattern="^(.+)$" replace="\1.rel"/>
    </load-strings>
    <property name="stamp.dumper.templates.list"
	      value="${stamp.dumper.templates.list.1}${path.separator}${stamp.dumper.templates.list.2}"/>
    <property name="stamp.dumper.outdir"
	      location="${stamp.out.dir}/input"/>
    <property name="stamp.dumper.accrange.printindex" value="false"/>
    <!-- Solver Runner options -->
    <property name="stamp.solvergen.workdir"
	      location="${stamp.out.dir}"/>
    <require-prop property="stamp.solvergen.executable"
		  description="path to generated SolverGen executable"/>
    <!-- DAT Parser options -->
    <property name="stamp.datparser.indir"
	      location="${stamp.out.dir}/output"/>
    <property name="stamp.datparser.templatesdir"
	      location="${stamp.dir}/solvergen/output"/>
    <!-- Paths Adapter options -->
    <require-prop property="stamp.paths.schema"
		  description="schema file used to validate SolverGen paths XML file"/>
    <property name="stamp.paths.raw"
	      location="${stamp.out.dir}/output/Src2Sink.paths.xml"/>
    <property name="stamp.paths.normal"
	      location="${stamp.out.dir}/output/Src2Sink.paths.normal.xml"/>
    <property name="stamp.paths.flat"
	      location="${stamp.out.dir}/output/Src2Sink.paths.flat.txt"/>

    <!-- Register backend-specific system properties. -->
    <propertyset id="stamp.analyses.main.sysprops">
      <propertyref name="stamp.dumper.templates.dir"/>
      <propertyref name="stamp.dumper.templates.list"/>
      <propertyref name="stamp.dumper.outdir"/>
      <propertyref name="stamp.dumper.accrange.printindex"/>
      <propertyref name="stamp.solvergen.workdir"/>
      <propertyref name="stamp.solvergen.executable"/>
      <propertyref name="stamp.datparser.indir"/>
      <propertyref name="stamp.datparser.templatesdir"/>
      <propertyref name="stamp.paths.schema"/>
      <propertyref name="stamp.paths.raw"/>
      <propertyref name="stamp.paths.normal"/>
      <propertyref name="stamp.paths.flat"/>
    </propertyset>
  </target>

  <target name="make-cfl-solver">
    <!-- Read required properties. -->
    <require-prop property="stamp.solvergen.analysis"
		  description="CFL Solver analysis to process"/>
    <prop-default property="stamp.solvergen.logging" default="true"
		  description="whether to enable logging in the generated solver"/>
    <prop-default property="stamp.solvergen.profiling" default="false"
		  description="whether to enable profiling output for the generated solver"/>
    <prop-default property="stamp.solvergen.pathrecord" default="true"
		  description="whether to record child edge information during solver execution, to help in calculating paths"/>
    <prop-default property="stamp.solvergen.assertions" default="true"
		  description="whether to enable assertions in the generated solver (STRONGLY RECOMMENDED)"/>

    <!-- Set compiler flags. -->
    <prop-ite property="stamp.solvergen.logging.flag"
	      condition="${stamp.solvergen.logging}" then="-DLOGGING" else=""/>
    <prop-ite property="stamp.solvergen.profiling.flag"
	      condition="${stamp.solvergen.profiling}"
	      then="-DPROFILING" else=""/>
    <prop-ite property="stamp.solvergen.pathrecord.flag"
	      condition="${stamp.solvergen.pathrecord}"
	      then="-DPATH_RECORDING" else=""/>
    <prop-ite property="stamp.solvergen.assertions.flag"
	      condition="${stamp.solvergen.assertions}"
	      then="" else="-DNDEBUG"/>
    <property name="stamp.solvergen.flags"
	      value="${stamp.solvergen.logging.flag}${stamp.solvergen.profiling.flag}${stamp.solvergen.pathrecord.flag}${stamp.solvergen.assertions.flag}"/>

    <!-- Compile and link the analysis code with the CFL Solver engine. -->
    <property name="stamp.solvergen.solver"
	      value="bin/${stamp.solvergen.analysis}#${stamp.solvergen.flags}"/>
    <exec executable="make" dir="${stamp.dir}/solvergen"
	  spawn="false" failonerror="true">
      <arg value="${stamp.solvergen.solver}"/>
    </exec>

    <!-- Locate output files. -->
    <property name="stamp.solvergen.executable"
	      location="${stamp.dir}/solvergen/${stamp.solvergen.solver}"/>
    <property name="stamp.solvergen.terms.listfile"
	      location="${stamp.dir}/solvergen/gen/${stamp.solvergen.analysis}.terms.dat"/>
    <property name="stamp.solvergen.rels.listfile"
	      location="${stamp.dir}/solvergen/gen/${stamp.solvergen.analysis}.rels.dat"/>
    <require-file file="${stamp.solvergen.executable}"/>
    <require-file file="${stamp.solvergen.terms.listfile}"/>
    <require-file file="${stamp.solvergen.rels.listfile}"/>
  </target>

  <target name="doc-solvergen">
    <!-- Requires Doxygen v1.8+ and doxypy. -->
    <exec executable="doxygen" dir="${stamp.dir}/solvergen"
	  spawn="false" failonerror="true"/>
  </target>
</project><|MERGE_RESOLUTION|>--- conflicted
+++ resolved
@@ -3,11 +3,7 @@
 
   <target name="-prepare-backend-solvergen">
     <!-- Compile SolverGen analysis. -->
-<<<<<<< HEAD
-    <property name="stamp.solvergen.analysis" value="s-r-pt-lace^null-r-l"/>
-=======
-    <property name="stamp.solvergen.analysis" value="s-i-ht-all"/>
->>>>>>> c90fd9bc
+    <property name="stamp.solvergen.analysis" value="s-i-pt-cal^null-l"/>
     <runtarget target="make-cfl-solver"/>
 
     <!-- Prepare SolverGen I/O directories. -->
